--- conflicted
+++ resolved
@@ -1,7 +1,6 @@
 # ttrs-backend
 
 ## Initial Setting
-
 ### virtual environment
 ```console
 $ virtualenv -p python3 venv
@@ -16,7 +15,6 @@
 ## Notice
 
 ## APIs
-<<<<<<< HEAD
 For the specification, please see **Issue**
 #### Student
 - **student/**
@@ -37,8 +35,6 @@
   - *get*: get the crawler
   - *put/patch*: cancel the crawler
   - *delete*: delete the crawler
-=======
 
 ## ttrs-frontend
-https://github.com/SWPP/ttrs-frontend
->>>>>>> 6f18a66c
+https://github.com/SWPP/ttrs-frontend