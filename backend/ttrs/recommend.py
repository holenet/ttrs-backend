--- conflicted
+++ resolved
@@ -2,9 +2,8 @@
 from functools import reduce
 
 from django.db.models import Max, Min, Q
-
-<<<<<<< HEAD
-from ttrs.models import Course, Lecture, TimeTable
+from ttrs.models import Course, Lecture, RecommendedTimeTable
+
 
 # Option fields and their default values
 option_field = {
@@ -17,21 +16,18 @@
     'first_period_weight': 0,
     'serial_lectures_weight': 0,
 }
-=======
-from ttrs.models import Lecture, RecommendedTimeTable
->>>>>>> 27575a9b
 
 
 def recommend(options, student):
     info = init(options, student)
     # print(info)
     recommends = []
-<<<<<<< HEAD
+
     candidates = build_candidates(info)
     candidates.sort(key=lambda x: get_score(x, info), reverse=True)
     candidates = candidates[:3]
     for candidate in candidates:
-        time_table = TimeTable(title='table', year=info['year'], semester=info['semester'])
+        time_table = RecommendedTimeTable(owner=student, title='table', year=info['year'], semester=info['semester'])
         time_table.save()
         time_table.lectures.set(candidate)
         recommends.append(time_table)
@@ -196,19 +192,6 @@
     """
     # TODO: Elaborate upper_bound
     return get_score(lectures, info) + 0
-=======
-    num_candidates = 50
-    num_recommends = 3
-    for i in range(num_candidates):
-        print('table', i)
-        time_table = build_timetable(info, student)
-        recommends.append(time_table)
-    recommends.sort(key=lambda x: get_score(x, info, student), reverse=True)
-    print([get_score(x, info, student) for x in recommends])
-    # for time_table in recommends:
-    #     time_table.delete()
-    return recommends[:num_recommends]
->>>>>>> 27575a9b
 
 
 def build_timetable(info, student):
