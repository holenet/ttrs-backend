--- conflicted
+++ resolved
@@ -5,17 +5,21 @@
 from rest_framework.exceptions import ValidationError
 from django.core.exceptions import ValidationError as DjangoValidationError
 
-<<<<<<< HEAD
-from .models import Student, College, Department, Major, Course, Lecture, Evaluation
-=======
-from .models import Student, College, Department, Major, Course, Lecture, TimeTable
->>>>>>> 3cc4c715
+from .models import Student, College, Department, Major, Course, Lecture, Evaluation, TimeTable
 
 
 class StudentSerializer(serializers.ModelSerializer):
     my_time_table = serializers.SerializerMethodField()
     bookmarked_time_tables = serializers.SerializerMethodField()
     received_time_tables = serializers.SerializerMethodField()
+
+    class Meta:
+        model = Student
+        fields = ('id', 'username', 'password', 'email', 'grade', 'college', 'department', 'major', 'not_recommends',
+                  'my_time_table', 'bookmarked_time_tables', 'received_time_tables')
+        extra_kwargs = {
+            'email': {'required': True, 'allow_null': False, 'allow_blank': False}
+        }
 
     def get_my_time_table(self, student):
         my_table = []
@@ -41,25 +45,17 @@
 
         return received
 
-    class Meta:
-        model = Student
-        fields = ('id', 'username', 'password', 'email', 'grade', 'college', 'department', 'major', 'not_recommends',
-                  'my_time_table', 'bookmarked_time_tables', 'received_time_tables')
-        extra_kwargs = {
-            'email': {'required': True, 'allow_null': False, 'allow_blank': False}
-        }
-
-    def validate_email(self, email):
-        if email.split('@')[1] != 'snu.ac.kr':
-            raise ValidationError("The host must be 'snu.ac.kr'.")
-        return email
-
     def get_field_value(self, data, key):
         if key in data:
             return data[key]
         if self.instance:
             return getattr(self.instance, key)
         return None
+
+    def validate_email(self, email):
+        if email.split('@')[1] != 'snu.ac.kr':
+            raise ValidationError("The host must be 'snu.ac.kr'.")
+        return email
 
     def validate(self, data):
         # belonging validations of college-department, department-major
@@ -101,7 +97,6 @@
         fields = '__all__'
 
 
-<<<<<<< HEAD
 class EvaluationSerializer(serializers.ModelSerializer):
     rate = serializers.IntegerField()
     like_it = serializers.ReadOnlyField()
@@ -121,20 +116,6 @@
     lecture = serializers.ReadOnlyField(source='lecture.id')
 
 
-class CollegeSerializer(serializers.ModelSerializer):
-    class Meta:
-        model = College
-        fields = '__all__'
-
-
-class DepartmentSerializer(serializers.ModelSerializer):
-    class Meta:
-        model = Department
-        fields = '__all__'
-
-
-=======
->>>>>>> 3cc4c715
 class MajorSerializer(serializers.ModelSerializer):
     college = serializers.SerializerMethodField()
 
